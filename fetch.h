#ifndef PULL_H
#define PULL_H

/*
 * Fetch object given SHA1 from the remote, and store it locally under
 * GIT_OBJECT_DIRECTORY.  Return 0 on success, -1 on failure.  To be
 * provided by the particular implementation.
 */
extern int fetch(unsigned char *sha1);

/*
 * Fetch the specified object and store it locally; fetch() will be
 * called later to determine success. To be provided by the particular
 * implementation.
 */
extern void prefetch(unsigned char *sha1);

/*
 * Fetch ref (relative to $GIT_DIR/refs) from the remote, and store
 * the 20-byte SHA1 in sha1.  Return 0 on success, -1 on failure.  To
 * be provided by the particular implementation.
 */
extern int fetch_ref(char *ref, unsigned char *sha1);

/* If set, the ref filename to write the target value to. */
extern const char *write_ref;

<<<<<<< HEAD
/* If set additional text will appear in the ref log. */
extern const char *write_ref_log_details;

/* If set, the hash that the current value of write_ref must be. */
extern const unsigned char *current_ref;

=======
>>>>>>> 84c667ff
/* Set to fetch the target tree. */
extern int get_tree;

/* Set to fetch the commit history. */
extern int get_history;

/* Set to fetch the trees in the commit history. */
extern int get_all;

/* Set to be verbose */
extern int get_verbosely;

/* Set to check on all reachable objects. */
extern int get_recover;

/* Report what we got under get_verbosely */
extern void pull_say(const char *, const char *);

extern int pull(char *target);

#endif /* PULL_H */<|MERGE_RESOLUTION|>--- conflicted
+++ resolved
@@ -25,15 +25,9 @@
 /* If set, the ref filename to write the target value to. */
 extern const char *write_ref;
 
-<<<<<<< HEAD
 /* If set additional text will appear in the ref log. */
 extern const char *write_ref_log_details;
 
-/* If set, the hash that the current value of write_ref must be. */
-extern const unsigned char *current_ref;
-
-=======
->>>>>>> 84c667ff
 /* Set to fetch the target tree. */
 extern int get_tree;
 
