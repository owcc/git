--- conflicted
+++ resolved
@@ -4288,13 +4288,13 @@
 	return result;
 }
 
-<<<<<<< HEAD
 int diff_can_quit_early(struct diff_options *opt)
 {
 	return (DIFF_OPT_TST(opt, QUICK) &&
 		!opt->filter &&
 		DIFF_OPT_TST(opt, HAS_CHANGES));
-=======
+}
+
 /*
  * Shall changes to this submodule be ignored?
  *
@@ -4311,7 +4311,6 @@
 		ignored = 1;
 	options->flags = orig_flags;
 	return ignored;
->>>>>>> 5b42477b
 }
 
 void diff_addremove(struct diff_options *options,
