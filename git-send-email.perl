--- conflicted
+++ resolved
@@ -379,20 +379,13 @@
 			# spaces delimit multiple addresses
 			$aliases{$1} = [ split(/\s+/, $2) ];
 		}}},
-<<<<<<< HEAD
 	pine => sub { my $fh = shift; my $f='\t[^\t]*';
 	        for (my $x = ''; defined($x); $x = $_) {
 			chomp $x;
 		        $x .= $1 while(defined($_ = <$fh>) && /^ +(.*)$/);
 			$x =~ /^(\S+)$f\t\(?([^\t]+?)\)?(:?$f){0,2}$/ or next;
-			$aliases{$1} = [ split(/\s*,\s*/, $2) ];
+			$aliases{$1} = [ split_addrs($2) ];
 		}},
-=======
-	pine => sub { my $fh = shift; while (<$fh>) {
-		if (/^(\S+)\t.*\t(.*)$/) {
-			$aliases{$1} = [ split_addrs($2) ];
-		}}},
->>>>>>> 718258e2
 	gnus => sub { my $fh = shift; while (<$fh>) {
 		if (/\(define-mail-alias\s+"(\S+?)"\s+"(\S+?)"\)/) {
 			$aliases{$1} = [ $2 ];
