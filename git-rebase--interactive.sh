--- conflicted
+++ resolved
@@ -642,11 +642,7 @@
 			fd=1
 			;;
 		esac
-<<<<<<< HEAD
-		printf '%s\n' "$command${sha1:+ }$sha1${rest:+ }$rest" >&$fd
-=======
 		printf '%s\n' "$command${rest:+ }$rest" >&$fd
->>>>>>> d1c3b10f
 	done <"$TODO" >"$TODO.new" 3>>"$DONE" &&
 	mv -f "$TODO".new "$TODO" &&
 	case "$(peek_next_command)" in
