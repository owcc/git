#include "cache.h"
#include "object.h"
#include "blob.h"
#include "tree.h"
#include "commit.h"
#include "tag.h"

static struct object **obj_hash;
static int nr_objs, obj_hash_size;

unsigned int get_max_object_index(void)
{
	return obj_hash_size;
}

struct object *get_indexed_object(unsigned int idx)
{
	return obj_hash[idx];
}

static const char *object_type_strings[] = {
	NULL,		/* OBJ_NONE = 0 */
	"commit",	/* OBJ_COMMIT = 1 */
	"tree",		/* OBJ_TREE = 2 */
	"blob",		/* OBJ_BLOB = 3 */
	"tag",		/* OBJ_TAG = 4 */
};

const char *typename(unsigned int type)
{
	if (type >= ARRAY_SIZE(object_type_strings))
		return NULL;
	return object_type_strings[type];
}

int type_from_string(const char *str)
{
	int i;

	for (i = 1; i < ARRAY_SIZE(object_type_strings); i++)
		if (!strcmp(str, object_type_strings[i]))
			return i;
	die("invalid object type \"%s\"", str);
}

static unsigned int hash_obj(const unsigned char *sha1, unsigned int n)
{
	unsigned int hash;
	memcpy(&hash, sha1, sizeof(unsigned int));
	/* Assumes power-of-2 hash sizes in grow_object_hash */
	return hash & (n - 1);
}

static void insert_obj_hash(struct object *obj, struct object **hash, unsigned int size)
{
	unsigned int j = hash_obj(obj->sha1, size);

	while (hash[j]) {
		j++;
		if (j >= size)
			j = 0;
	}
	hash[j] = obj;
}

struct object *lookup_object(const unsigned char *sha1)
{
	unsigned int i, first;
	struct object *obj;

	if (!obj_hash)
		return NULL;

	first = i = hash_obj(sha1, obj_hash_size);
	while ((obj = obj_hash[i]) != NULL) {
		if (!hashcmp(sha1, obj->sha1))
			break;
		i++;
		if (i == obj_hash_size)
			i = 0;
	}
	if (obj && i != first) {
		/*
		 * Move object to where we started to look for it so
		 * that we do not need to walk the hash table the next
		 * time we look for it.
		 */
		struct object *tmp = obj_hash[i];
		obj_hash[i] = obj_hash[first];
		obj_hash[first] = tmp;
	}
	return obj;
}

static void grow_object_hash(void)
{
	int i;
	/*
	 * Note that this size must always be power-of-2 to match hash_obj
	 * above.
	 */
	int new_hash_size = obj_hash_size < 32 ? 32 : 2 * obj_hash_size;
	struct object **new_hash;

	new_hash = xcalloc(new_hash_size, sizeof(struct object *));
	for (i = 0; i < obj_hash_size; i++) {
		struct object *obj = obj_hash[i];
		if (!obj)
			continue;
		insert_obj_hash(obj, new_hash, new_hash_size);
	}
	free(obj_hash);
	obj_hash = new_hash;
	obj_hash_size = new_hash_size;
}

void *create_object(const unsigned char *sha1, int type, void *o)
{
	struct object *obj = o;

	obj->parsed = 0;
	obj->used = 0;
	obj->type = type;
	obj->flags = 0;
	hashcpy(obj->sha1, sha1);

	if (obj_hash_size - 1 <= nr_objs * 2)
		grow_object_hash();

	insert_obj_hash(obj, obj_hash, obj_hash_size);
	nr_objs++;
	return obj;
}

struct object *lookup_unknown_object(const unsigned char *sha1)
{
	struct object *obj = lookup_object(sha1);
	if (!obj)
		obj = create_object(sha1, OBJ_NONE, alloc_object_node());
	return obj;
}

struct object *parse_object_buffer(const unsigned char *sha1, enum object_type type, unsigned long size, void *buffer, int *eaten_p)
{
	struct object *obj;
	*eaten_p = 0;

	obj = NULL;
	if (type == OBJ_BLOB) {
		struct blob *blob = lookup_blob(sha1);
		if (blob) {
			if (parse_blob_buffer(blob, buffer, size))
				return NULL;
			obj = &blob->object;
		}
	} else if (type == OBJ_TREE) {
		struct tree *tree = lookup_tree(sha1);
		if (tree) {
			obj = &tree->object;
			if (!tree->buffer)
				tree->object.parsed = 0;
			if (!tree->object.parsed) {
				if (parse_tree_buffer(tree, buffer, size))
					return NULL;
				*eaten_p = 1;
			}
		}
	} else if (type == OBJ_COMMIT) {
		struct commit *commit = lookup_commit(sha1);
		if (commit) {
			if (parse_commit_buffer(commit, buffer, size))
				return NULL;
			if (!commit->buffer) {
				commit->buffer = buffer;
				*eaten_p = 1;
			}
			obj = &commit->object;
		}
	} else if (type == OBJ_TAG) {
		struct tag *tag = lookup_tag(sha1);
		if (tag) {
			if (parse_tag_buffer(tag, buffer, size))
			       return NULL;
			obj = &tag->object;
		}
	} else {
		warning("object %s has unknown type id %d", sha1_to_hex(sha1), type);
		obj = NULL;
	}
	if (obj && obj->type == OBJ_NONE)
		obj->type = type;
	return obj;
}

struct object *parse_object_or_die(const unsigned char *sha1,
				   const char *name)
{
	struct object *o = parse_object(sha1);
	if (o)
		return o;

	die(_("unable to parse object: %s"), name ? name : sha1_to_hex(sha1));
}

struct object *parse_object(const unsigned char *sha1)
{
	unsigned long size;
	enum object_type type;
	int eaten;
	const unsigned char *repl = lookup_replace_object(sha1);
	void *buffer;
	struct object *obj;

	obj = lookup_object(sha1);
	if (obj && obj->parsed)
		return obj;

	if ((obj && obj->type == OBJ_BLOB) ||
	    (!obj && has_sha1_file(sha1) &&
	     sha1_object_info(sha1, NULL) == OBJ_BLOB)) {
		if (check_sha1_signature(repl, NULL, 0, NULL) < 0) {
			error("sha1 mismatch %s", sha1_to_hex(repl));
			return NULL;
		}
		parse_blob_buffer(lookup_blob(sha1), NULL, 0);
		return lookup_object(sha1);
	}

	buffer = read_sha1_file(sha1, &type, &size);
	if (buffer) {
		if (check_sha1_signature(repl, buffer, size, typename(type)) < 0) {
			free(buffer);
			error("sha1 mismatch %s", sha1_to_hex(repl));
			return NULL;
		}

		obj = parse_object_buffer(sha1, type, size, buffer, &eaten);
		if (!eaten)
			free(buffer);
		return obj;
	}
	return NULL;
}

struct object_list *object_list_insert(struct object *item,
				       struct object_list **list_p)
{
	struct object_list *new_list = xmalloc(sizeof(struct object_list));
	new_list->item = item;
	new_list->next = *list_p;
	*list_p = new_list;
	return new_list;
}

int object_list_contains(struct object_list *list, struct object *obj)
{
	while (list) {
		if (list->item == obj)
			return 1;
		list = list->next;
	}
	return 0;
}

<<<<<<< HEAD
void add_object_array(struct object *obj, const char *name, struct object_array *array)
{
	add_object_array_with_mode(obj, name, array, S_IFINVALID);
}

/*
 * A zero-length string to which object_array_entry::name can be
 * initialized without requiring a malloc/free.
 */
static char object_array_slopbuf[1];

void add_object_array_with_mode(struct object *obj, const char *name, struct object_array *array, unsigned mode)
=======
static void add_object_array_with_mode_context(struct object *obj, const char *name, struct object_array *array, unsigned mode, struct object_context *context)
>>>>>>> afa15f3c
{
	unsigned nr = array->nr;
	unsigned alloc = array->alloc;
	struct object_array_entry *objects = array->objects;
	struct object_array_entry *entry;

	if (nr >= alloc) {
		alloc = (alloc + 32) * 2;
		objects = xrealloc(objects, alloc * sizeof(*objects));
		array->alloc = alloc;
		array->objects = objects;
	}
<<<<<<< HEAD
	entry = &objects[nr];
	entry->item = obj;
	if (!name)
		entry->name = NULL;
	else if (!*name)
		/* Use our own empty string instead of allocating one: */
		entry->name = object_array_slopbuf;
	else
		entry->name = xstrdup(name);
	entry->mode = mode;
	array->nr = ++nr;
}

void object_array_filter(struct object_array *array,
			 object_array_each_func_t want, void *cb_data)
=======
	objects[nr].item = obj;
	objects[nr].name = name;
	objects[nr].mode = mode;
	objects[nr].context = context;
	array->nr = ++nr;
}

void add_object_array(struct object *obj, const char *name, struct object_array *array)
{
	add_object_array_with_mode(obj, name, array, S_IFINVALID);
}

void add_object_array_with_mode(struct object *obj, const char *name, struct object_array *array, unsigned mode)
{
	add_object_array_with_mode_context(obj, name, array, mode, NULL);
}

void add_object_array_with_context(struct object *obj, const char *name, struct object_array *array, struct object_context *context)
{
	if (context)
		add_object_array_with_mode_context(obj, name, array, context->mode, context);
	else
		add_object_array_with_mode_context(obj, name, array, S_IFINVALID, context);
}

void object_array_remove_duplicates(struct object_array *array)
>>>>>>> afa15f3c
{
	unsigned nr = array->nr, src, dst;
	struct object_array_entry *objects = array->objects;

	for (src = dst = 0; src < nr; src++) {
		if (want(&objects[src], cb_data)) {
			if (src != dst)
				objects[dst] = objects[src];
			dst++;
		} else {
			if (objects[src].name != object_array_slopbuf)
				free(objects[src].name);
		}
	}
	array->nr = dst;
}

/*
 * Return true iff array already contains an entry with name.
 */
static int contains_name(struct object_array *array, const char *name)
{
	unsigned nr = array->nr, i;
	struct object_array_entry *object = array->objects;

	for (i = 0; i < nr; i++, object++)
		if (!strcmp(object->name, name))
			return 1;
	return 0;
}

void object_array_remove_duplicates(struct object_array *array)
{
	unsigned nr = array->nr, src;
	struct object_array_entry *objects = array->objects;

	array->nr = 0;
	for (src = 0; src < nr; src++) {
		if (!contains_name(array, objects[src].name)) {
			if (src != array->nr)
				objects[array->nr] = objects[src];
			array->nr++;
		} else {
			if (objects[src].name != object_array_slopbuf)
				free(objects[src].name);
		}
	}
}

void clear_object_flags(unsigned flags)
{
	int i;

	for (i=0; i < obj_hash_size; i++) {
		struct object *obj = obj_hash[i];
		if (obj)
			obj->flags &= ~flags;
	}
}<|MERGE_RESOLUTION|>--- conflicted
+++ resolved
@@ -262,22 +262,16 @@
 	return 0;
 }
 
-<<<<<<< HEAD
-void add_object_array(struct object *obj, const char *name, struct object_array *array)
-{
-	add_object_array_with_mode(obj, name, array, S_IFINVALID);
-}
-
 /*
  * A zero-length string to which object_array_entry::name can be
  * initialized without requiring a malloc/free.
  */
 static char object_array_slopbuf[1];
 
-void add_object_array_with_mode(struct object *obj, const char *name, struct object_array *array, unsigned mode)
-=======
-static void add_object_array_with_mode_context(struct object *obj, const char *name, struct object_array *array, unsigned mode, struct object_context *context)
->>>>>>> afa15f3c
+static void add_object_array_with_mode_context(struct object *obj, const char *name,
+					       struct object_array *array,
+					       unsigned mode,
+					       struct object_context *context)
 {
 	unsigned nr = array->nr;
 	unsigned alloc = array->alloc;
@@ -290,7 +284,6 @@
 		array->alloc = alloc;
 		array->objects = objects;
 	}
-<<<<<<< HEAD
 	entry = &objects[nr];
 	entry->item = obj;
 	if (!name)
@@ -301,16 +294,7 @@
 	else
 		entry->name = xstrdup(name);
 	entry->mode = mode;
-	array->nr = ++nr;
-}
-
-void object_array_filter(struct object_array *array,
-			 object_array_each_func_t want, void *cb_data)
-=======
-	objects[nr].item = obj;
-	objects[nr].name = name;
-	objects[nr].mode = mode;
-	objects[nr].context = context;
+	entry->context = context;
 	array->nr = ++nr;
 }
 
@@ -332,8 +316,8 @@
 		add_object_array_with_mode_context(obj, name, array, S_IFINVALID, context);
 }
 
-void object_array_remove_duplicates(struct object_array *array)
->>>>>>> afa15f3c
+void object_array_filter(struct object_array *array,
+			 object_array_each_func_t want, void *cb_data)
 {
 	unsigned nr = array->nr, src, dst;
 	struct object_array_entry *objects = array->objects;
